--- conflicted
+++ resolved
@@ -278,14 +278,9 @@
             my_dataset = TensorDataset(loaded_steps[0], loaded_steps[1])
             logging.info(f"Custom dataset length: {len(my_dataset)}")
             batch_size = len(my_dataset)
-<<<<<<< HEAD
-            batch_size = len(my_dataset) // 2
-            state.train_loader = torch.utils.data.DataLoader(my_dataset, batch_size=75, num_workers=0)
-=======
             if state.expand_cls:
                 batch_size = len(my_dataset) // 2
             state.train_loader = torch.utils.data.DataLoader(my_dataset, batch_size=batch_size, num_workers=0)
->>>>>>> f27d18c6
 
             def evaluate_adapt(log_info: str) -> None:
 
